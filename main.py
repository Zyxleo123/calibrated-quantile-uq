--- conflicted
+++ resolved
@@ -344,10 +344,6 @@
     )
     y_range = (y_al.max() - y_al.min()).item()
 
-<<<<<<< HEAD
-    # print(f"Training size {len(x_tr)}")
-    print(f"Training size {len(x_tr)}, Validation size {len(x_va)}, Test size {len(x_te)}") 
-=======
     x_cal, y_cal = None, None
     if args.loss == 'batch_QRTC':
         x_trva = torch.cat([x_tr, x_va], dim=0)
@@ -361,7 +357,6 @@
         x_va, y_va = x_trva[n_train:n_train+n_val], y_trva[n_train:n_train+n_val]
         x_cal, y_cal = x_trva[n_train+n_val:], y_trva[n_train+n_val:]
 
->>>>>>> 7465a6ab
     # Check if using MAQR approach
     if args.loss == 'maqr':
         # Use MAQR training procedure from uci_model_agn.py
