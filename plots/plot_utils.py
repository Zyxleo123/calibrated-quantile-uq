--- conflicted
+++ resolved
@@ -33,11 +33,7 @@
     'batch_int': 'Interval',
     'maqr': 'MAQR',
     'calipso': 'Calipso',
-<<<<<<< HEAD
-    'dheur': 'QRT'
-=======
-    'batch_QRT': 'QRT',
->>>>>>> 8cba5114
+    'batch_QRT': 'QRT'
 }
 PERFORMANCE_METRICS = ['IGD', 'IGD+', 'GD', 'GD+', 'HV']
 COLORS = ["blue", "red", "green", "brown", "purple", "gray"]
