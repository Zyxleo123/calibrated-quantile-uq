import pickle
import os, sys
import argparse
from argparse import Namespace
from copy import deepcopy
import numpy as np
import pickle as pkl
import tqdm
import torch
import torch.nn as nn
from torch.utils.data import DataLoader, TensorDataset
import matplotlib.pyplot as plt
from data.fetch_data import get_uci_data, get_toy_data
from utils.misc_utils import (
    test_uq,
    set_seeds,
    discretize_domain,
    EceSharpFrontier,
    get_save_file_name,
    compute_marginal_sharpness
)
from recal import iso_recal
from utils.q_model_ens import QModelEns, EnhancedMLP
from losses import (
    cali_loss,
    batch_cali_loss,
    qr_loss,
    batch_qr_loss,
    interval_loss,
    batch_interval_loss,
    mse_loss_fn
)
from quantile_models import average_calibration, bag_nll, crps_score, mpiw, interval_score, check_loss, mean_variance
from uci_model_agn import main as maqr_main
from calipso import main as calipso_main
import time

def get_loss_fn(loss_name):
    if loss_name == "qr":
        fn = qr_loss
    elif loss_name == "batch_qr":
        fn = batch_qr_loss
    elif loss_name in [
        "cal",
        "scaled_cal",
        "cal_penalty",
        "scaled_cal_penalty",
    ]:
        fn = cali_loss
    elif loss_name in [
        "batch_cal",
        "scaled_batch_cal",
        "batch_cal_penalty",
        "scaled_batch_cal_penalty",
    ]:
        fn = batch_cali_loss
    elif loss_name == "int":
        fn = interval_loss
    elif loss_name == "batch_int":
        fn = batch_interval_loss
    elif loss_name == "maqr":
        fn = mse_loss_fn
    elif loss_name == "calipso":
        fn = None
    else:
        raise ValueError("loss arg not valid")

    return fn


def parse_args():
    parser = argparse.ArgumentParser()
    parser.add_argument(
        "--models_path", type=str, default="", help="path to trained models"
    )
    parser.add_argument(
        "--min_thres", type=float, default=0.001, help="Minimum ECE threshold"
    )
    parser.add_argument(
        "--max_thres", type=float, default=0.15, help="Maximum ECE threshold"
    )
    parser.add_argument(
        "--num_thres", type=int, default=150, help="Number of ECE thresholds"
    )
    parser.add_argument(
        "--num_ens", type=int, default=1, help="number of members in ensemble"
    )
    parser.add_argument(
        "--boot", type=int, default=0, help="1 to bootstrap samples"
    )
    parser.add_argument("--seed", type=int, default=0, help="random seed")
    parser.add_argument(
        "--data_dir",
        type=str,
        default="data/UCI_Datasets",
        help="parent directory of datasets",
    )
    parser.add_argument(
        "--data", type=str, default="boston", help="dataset to use"
    )
    parser.add_argument(
        "--num_q",
        type=int,
        default=30,
        help="number of quantiles you want to sample each step",
    )
    parser.add_argument("--gpu", type=int, default=0, help="gpu num to use")

    parser.add_argument(
        "--num_ep", type=int, default=1000, help="number of epochs"
    )
    parser.add_argument(
        "--wait",
        type=int,
        default=200,
        help="number of epochs to wait before early stopping",
    )
    parser.add_argument("--nl", type=int, default=1, help="number of layers")
    parser.add_argument("--hs", type=int, default=32, help="hidden size")

    parser.add_argument("--lr", type=float, default=1e-3, help="learning rate")
    parser.add_argument("--wd", type=float, default=0.0, help="weight decay")
    parser.add_argument("--bs", type=int, default=64, help="batch size")

    parser.add_argument("--loss", type=str, default='scaled_batch_cal',
                        help="specify type of loss")

    # New model architecture / regularization flags
    parser.add_argument(
        "--residual",
        type=int,
        default=0,
        help="1 to enable residual connections between hidden layers",
    )
    parser.add_argument(
        "--batch_norm",
        type=int,
        default=0,
        help="1 to enable BatchNorm on hidden layers",
    )
    parser.add_argument(
        "--layer_norm",
        type=int,
        default=0,
        help="1 to enable LayerNorm on hidden layers (ignored if batch_norm enabled)",
    )
    parser.add_argument(
        "--dropout",
        type=float,
        default=0.0,
        help="dropout probability to apply on each hidden layer",
    )
    parser.add_argument(
        "--activation",
        type=str,
        default="relu",
        help="activation to use in MLP (relu, elu, tanh, leaky_relu)",
    )

    # only for cali losses
    parser.add_argument(
        "--penalty",
        dest="sharp_penalty",
        type=float,
        help="coefficient for sharpness penalty; 0 for none",
    )
    parser.add_argument(
        "--rand_ref",
        type=int,
        help="1 to use rand reference idxs for cali loss",
    )
    parser.add_argument(
        "--sharp_all",
        type=int,
        default=0,
        help="1 to penalize only widths that are over covered",
    )

    # draw a sorted group batch every
    parser.add_argument(
        "--gdp",
        dest="draw_group_every",
        type=int,
        help="draw a group batch every # epochs",
    )
    parser.add_argument(
        "--recal", type=int, default=1, help="1 to recalibrate after training"
    )
    parser.add_argument(
        "--save_dir",
        type=str,
        default="./",
        help="dir to save results",
    )
    parser.add_argument(
        "--skip_existing", type=int, default=1, help="1 to skip existing results"
    )
    parser.add_argument("--debug", type=int, default=0, help="1 to debug")
    
    # MAQR-specific arguments
    parser.add_argument("--dist_type", type=str, default="kernel", help="distance type for MAQR")
    parser.add_argument("--num_in_bin", type=int, default=40, help="number of points in bin for MAQR")
    args = parser.parse_args()

    if "penalty" in args.loss:
        assert isinstance(args.sharp_penalty, float)
        assert 0.0 <= args.sharp_penalty <= 1.0

        if args.sharp_all is not None:
            args.sharp_all = bool(args.sharp_all)
    else:
        args.sharp_penalty = None
        args.sharp_all = None

    if args.rand_ref is not None:
        args.rand_ref = bool(args.rand_ref)

    if args.draw_group_every is None:
        args.draw_group_every = args.num_ep + 1

    args.boot = bool(args.boot)
    args.recal = bool(args.recal)
    args.debug = bool(args.debug)

    # normalize new flags to booleans consistent with other flags
    args.residual = bool(args.residual)
    args.batch_norm = bool(args.batch_norm)
    args.layer_norm = bool(args.layer_norm)
    # dropout and activation left as-is (float and str)

    if args.boot:
        if not args.num_ens > 1:
            raise RuntimeError("num_ens must be above > 1 for bootstrap")

    os.environ["CUDA_VISIBLE_DEVICES"] = str(args.gpu)
    device_name = "cuda:0" if torch.cuda.is_available() else "cpu"
    device = torch.device(device_name)
    args.device = device

    return args


if __name__ == "__main__":
    # DATA_NAMES = ['wine', 'naval', 'kin8nm', 'energy', 'yacht', 'concrete', 'power', 'boston']
    print("Running new version")

    args = parse_args()

    # print("DEVICE: {}".format(args.device))

    if not os.path.exists(args.save_dir):
        os.makedirs(args.save_dir)

    per_seed_cali = []
    per_seed_sharp = []
    per_seed_gcali = []
    per_seed_crps = []
    per_seed_nll = []
    per_seed_check = []
    per_seed_int = []
    per_seed_int_cali = []
    per_seed_model = []

    va_bag_nll_list = []
    va_crps_list = []
    va_mpiw_list = []
    va_interval_list = []
    va_check_list = []

    # print(
    #     "Drawing group batches every {}, penalty {}".format(
    #         args.draw_group_every, args.sharp_penalty
    #     )
    # )

    # Save file name
    if "penalty" not in args.loss:
        save_file_name = os.path.join(args.save_dir, args.models_path.replace('_models.pkl', '.pkl'))
    else:
        # penalizing sharpness
        if args.sharp_all is not None and args.sharp_all:
            save_file_name = "{}/{}_loss{}_pen{}_sharpall_ens{}_boot{}_seed{}_thres{}.pkl".format(
                args.save_dir,
                args.data,
                args.loss,
                args.sharp_penalty,
                args.num_ens,
                args.boot,
                args.seed,
                args.max_thres
            )
        elif args.sharp_all is not None and not args.sharp_all:
            save_file_name = "{}/{}_loss{}_pen{}_wideonly_ens{}_boot{}_seed{}_thres{}.pkl".format(
                args.save_dir,
                args.data,
                args.loss,
                args.sharp_penalty,
                args.num_ens,
                args.boot,
                args.seed,
                args.max_thres
            )

    if os.path.exists(save_file_name) and args.skip_existing and not args.debug:
        print("skipping {}".format(save_file_name), flush=True)
        sys.exit()

    # Set seeds
    set_seeds(args.seed)

    # --- NEW: redirect prints and tqdm to a logfile under ./<data>/<basename_of_savefile>.log ---
    log_dir = os.path.join("log", args.data)
    os.makedirs(log_dir, exist_ok=True)
    log_basename = os.path.basename(save_file_name).replace(".pkl", ".log")
    log_path = os.path.join(log_dir, log_basename)
    # open in append mode with line buffering
    log_f = open(log_path, "a", buffering=1)
    old_stdout = sys.stdout
    old_stderr = sys.stderr
    sys.stdout = log_f
    sys.stderr = log_f

    # Fetching data
    data_args = Namespace(
        data_dir=args.data_dir, dataset=args.data, seed=args.seed
    )

    if "uci" in args.data_dir.lower():
        data_out = get_uci_data(args)
    elif "toy" in args.data_dir.lower():
        data_out = get_toy_data(args)

    x_tr, x_va, x_te, y_tr, y_va, y_te, y_al = (
        data_out.x_tr,
        data_out.x_va,
        data_out.x_te,
        data_out.y_tr,
        data_out.y_va,
        data_out.y_te,
        data_out.y_al,
    )
    y_range = (y_al.max() - y_al.min()).item()


    # print(f"Training size {len(x_tr)}")
    print(f"Training size {len(x_tr)}, Validation size {len(x_va)}, Test size {len(x_te)}") 
    # Check if using MAQR approach
    if args.loss == 'maqr':
        # Use MAQR training procedure from uci_model_agn.py
        dim_y = y_tr.shape[1]
        args.mean_model = EnhancedMLP
        args.mean_model_args = {
            "output_size": dim_y,
            "hidden_size": args.hs,
            "num_layers": args.nl,
            "residual": args.residual,
            "batch_norm": args.batch_norm,
            "layer_norm": args.layer_norm,
            "dropout": args.dropout,
            "activation": args.activation,
        }
        model_ens, _, _, _, pred_mean_va, pred_mean_te = maqr_main(
            from_main_py=True, args=args, inference_only=True
        )
        
        # For MAQR, we need to center the targets for evaluation
        y_va_centered = y_va - torch.from_numpy(pred_mean_va).to(y_va.device)
        y_te_centered = y_te - torch.from_numpy(pred_mean_te).to(y_te.device)

    # Loss function
    args.scale = True if "scale" in args.loss else False
    batch_loss = True if "batch" in args.loss else False

    testing_device = torch.device('cuda:0')
    x_tr, y_tr, x_va, y_va, x_te, y_te = (
        x_tr.to(testing_device),
        y_tr.to(testing_device),
        x_va.to(testing_device),
        y_va.to(testing_device),
        x_te.to(testing_device),
        y_te.to(testing_device),
    )
    if args.loss == 'maqr':
        y_va = y_va_centered.to(testing_device)
        y_te = y_te_centered.to(testing_device)


    metrics_controlled = []
    # --- PRE-LOADING PATCH: Define the missing classes ---
    import __main__
    class VanillaModel(nn.Module):
        def __init__(self, nfeatures):
            super().__init__()
            self.net = None
            self.enable_cache = True
        def forward(self, x):
            return self.net(x)
    __main__.VanillaModel = VanillaModel
    __main__.EnhancedMLP = EnhancedMLP
    __main__.QModelEns = QModelEns

    models_controlled = pickle.load(open(args.models_path, 'rb'))
    # with open(tqdm_out_path, 'a', buffering=1) as tqdm_out:
    import time
    i = 0
<<<<<<< HEAD
    # replace tqdm.tqdm(models_controlled) with file-targeted tqdm
    for controlled_model_ens in tqdm.tqdm(models_controlled, file=log_f):
=======
    # import utils.q_model_ens as q_model_ens
    # q_model_ens.enable_cache = True
    for controlled_model_ens in tqdm.tqdm(models_controlled):
    # with torch.no_grad():
>>>>>>> 585eff0a
        current_metrics_tmp = {}
        current_metrics_tmp['model_controlled'] = controlled_model_ens
        controlled_model_ens.use_device(testing_device)
        print(f"Evaluating controlled model {i+1}/{len(models_controlled)}")
        # Test UQ on val with controlled model
        start_time = time.time()
        print("start test_uq val for recal time")
        va_exp_props_controlled_recal = torch.linspace(-2.0, 3.0, 501, device=testing_device)
        _, va_obs_props_controlled_recal = test_uq(
            controlled_model_ens, x_va, y_va, va_exp_props_controlled_recal, y_range, recal_model=None, recal_type=None, output_sharp_score_only=True
        )
        print(f"test_uq val for recal time: {time.time() - start_time:.2f} seconds")

        start_time = time.time()
        print("start test_uq val time")
        va_exp_props_controlled_tmp = torch.linspace(0.01, 0.99, 99, device=testing_device)
        current_metrics_tmp['va_sharp_score_controlled'], current_metrics_tmp['va_obs_props_controlled'] = test_uq(
            controlled_model_ens, x_va, y_va, va_exp_props_controlled_tmp, y_range, recal_model=None, recal_type=None, output_sharp_score_only=True
        )
        print(f"test_uq val time: {time.time() - start_time:.2f} seconds")
        start_time = time.time()
        print("start average_calibration val time")
        current_metrics_tmp['va_ece_controlled'] = average_calibration(
            controlled_model_ens, x_va, y_va, args=Namespace(exp_props=va_exp_props_controlled_tmp, device=testing_device, metric="cal_q", calipso=args.loss == 'calipso')
        )
        print(f"average_calibration val time: {time.time() - start_time:.2f} seconds")

        # Test UQ on test with controlled model
        start_time = time.time()
        print("start test_uq test time")
        te_exp_props_controlled_tmp = torch.linspace(0.01, 0.99, 99, device=testing_device)
        current_metrics_tmp['te_sharp_score_controlled'], current_metrics_tmp['te_obs_props_controlled'] = test_uq(
            controlled_model_ens, x_te, y_te, te_exp_props_controlled_tmp, y_range, recal_model=None, recal_type=None, output_sharp_score_only=True
        )
        print(f"test_uq test time: {time.time() - start_time:.2f} seconds")

        start_time = time.time()
        print("start average_calibration test time")
        current_metrics_tmp['te_ece_controlled'] = average_calibration(
            controlled_model_ens, x_te, y_te, args=Namespace(exp_props=te_exp_props_controlled_tmp, device=testing_device, metric="cal_q", calipso=args.loss == 'calipso')
        )
        print(f"average_calibration test time: {time.time() - start_time:.2f} seconds")

        # Other scoring rules on test
        args_for_score = Namespace(device=testing_device, q_list=torch.linspace(0.01, 0.99, 99), alpha_list=torch.linspace(0.01, 0.20, 20), loss=args.loss)
        # start_time = time.time()
        # print("start bag_nll test time")
        # try:
        #     current_metrics_tmp['te_bag_nll_controlled'] = float(bag_nll(controlled_model_ens, x_te, y_te, args_for_score))
        # except Exception as e:
        #     current_metrics_tmp['te_bag_nll_controlled'] = float('nan')
        #     raise e
        # print(f"bag_nll test time: {time.time() - start_time:.2f} seconds")
        start_time = time.time()
        print("start crps_score test time")
        try:
            current_metrics_tmp['te_crps_controlled'] = float(crps_score(controlled_model_ens, x_te, y_te, args_for_score))
        except Exception as e:
            current_metrics_tmp['te_crps_controlled'] = float('nan')
            raise e
        print(f"crps_score test time: {time.time() - start_time:.2f} seconds")
        start_time = time.time()
        print("start mpiw test time")
        try:
            current_metrics_tmp['te_mpiw_controlled'] = float(torch.mean(mpiw(controlled_model_ens, x_te, y_te, args_for_score)))
        except Exception as e:
            current_metrics_tmp['te_mpiw_controlled'] = float('nan')
            raise e
        print(f"mpiw test time: {time.time() - start_time:.2f} seconds")
        start_time = time.time()
        print("start interval_score test time")
        try:
            current_metrics_tmp['te_interval_controlled'] = float(interval_score(controlled_model_ens, x_te, y_te, args_for_score))
        except Exception as e:
            current_metrics_tmp['te_interval_controlled'] = float('nan')
            raise e
        print(f"interval_score test time: {time.time() - start_time:.2f} seconds")
        start_time = time.time()
        print("start check_loss test time")
        try:
            current_metrics_tmp['te_check_controlled'] = float(check_loss(controlled_model_ens, x_te, y_te, args_for_score))
        except Exception as e:
            current_metrics_tmp['te_check_controlled'] = float('nan')
            raise e
        print(f"check_loss test time: {time.time() - start_time:.2f} seconds")
        start_time = time.time()
        print("start mean_variance test time")
        try:
            current_metrics_tmp['te_variance_controlled'] = float(mean_variance(controlled_model_ens, x_te, y_te, args_for_score))
        except Exception as e:
            current_metrics_tmp['te_variance_controlled'] = float('nan')
            raise e
        print(f"mean_variance test time: {time.time() - start_time:.2f} seconds")
        # Recalibration for controlled model
        if args.recal:
            recal_model_controlled_tmp = iso_recal(va_exp_props_controlled_recal, va_obs_props_controlled_recal)
            recal_exp_props_controlled_tmp = torch.linspace(0.01, 0.99, 99, device=testing_device)
            # Recal on Validation
            start_time = time.time()
            print("start recal test_uq")
            current_metrics_tmp['recal_va_sharp_score_controlled'], current_metrics_tmp['recal_va_obs_props_controlled'] = test_uq(
                controlled_model_ens, x_va, y_va, recal_exp_props_controlled_tmp, y_range, recal_model=recal_model_controlled_tmp, recal_type="sklearn", output_sharp_score_only=True
            )
            print(f"recal val time: {time.time() - start_time:.2f} seconds")
            start_time = time.time()
            print("start recal val ece")
            current_metrics_tmp['recal_va_ece_controlled'] = average_calibration(
                controlled_model_ens, x_va, y_va, args=Namespace(exp_props=recal_exp_props_controlled_tmp, device=testing_device, metric="cal_q", recal_model=recal_model_controlled_tmp, recal_type="sklearn", calipso=args.loss == 'calipso')
            )
            print(f"recal val ece time: {time.time() - start_time:.2f} seconds")
            # Recal on Testing
            start_time = time.time()
            print("start recal test")
            current_metrics_tmp['recal_te_sharp_score_controlled'], current_metrics_tmp['recal_te_obs_props_controlled'] = test_uq(
                controlled_model_ens, x_te, y_te, recal_exp_props_controlled_tmp, y_range, recal_model=recal_model_controlled_tmp, recal_type="sklearn", output_sharp_score_only=True
            )
            print(f"recal test time: {time.time() - start_time:.2f} seconds")
            start_time = time.time()
            print("start recal test ece")
            current_metrics_tmp['recal_te_ece_controlled'] = average_calibration(
                controlled_model_ens, x_te, y_te, args=Namespace(exp_props=recal_exp_props_controlled_tmp, device=testing_device, metric="cal_q", recal_model=recal_model_controlled_tmp, recal_type="sklearn", calipso=args.loss == 'calipso')
            )
            print(f"recal test ece time: {time.time() - start_time:.2f} seconds")
            # Other scoring rules
            args_for_score = Namespace(device=testing_device, q_list=torch.linspace(0.01, 0.99, 99), alpha_list=torch.linspace(0.01, 0.20, 20), recal_model=recal_model_controlled_tmp, recal_type="sklearn", loss=args.loss)
            
            # start_time = time.time()
            # print("start recal bag_nll")
            # try:
            #     current_metrics_tmp['recal_te_bag_nll_controlled'] = float(bag_nll(controlled_model_ens, x_te, y_te, args_for_score))
            # except Exception as e:
            #     current_metrics_tmp['recal_te_bag_nll_controlled'] = float('nan')
            #     raise e
            # print(f"recal bag_nll time: {time.time() - start_time:.2f} seconds")
            start_time = time.time()
            print("start recal crps_score")
            try:
                current_metrics_tmp['recal_te_crps_controlled'] = float(crps_score(controlled_model_ens, x_te, y_te, args_for_score))
            except Exception as e:
                current_metrics_tmp['recal_te_crps_controlled'] = float('nan')
                raise e
            print(f"recal crps_score time: {time.time() - start_time:.2f} seconds")
            start_time = time.time()
            print("start recal mpiw")
            try:
                current_metrics_tmp['recal_te_mpiw_controlled'] = float(torch.mean(mpiw(controlled_model_ens, x_te, y_te, args_for_score)))
            except Exception as e:
                current_metrics_tmp['recal_te_mpiw_controlled'] = float('nan')
                raise e
            print(f"recal mpiw time: {time.time() - start_time:.2f} seconds")
            start_time = time.time()
            print("start recal interval_score")
            try:
                current_metrics_tmp['recal_te_interval_controlled'] = float(interval_score(controlled_model_ens, x_te, y_te, args_for_score))
            except Exception as e:
                current_metrics_tmp['recal_te_interval_controlled'] = float('nan')
                raise e
            print(f"recal interval_score time: {time.time() - start_time:.2f} seconds")
            start_time = time.time()
            print("start recal check_loss")
            try:
                current_metrics_tmp['recal_te_check_controlled'] = float(check_loss(controlled_model_ens, x_te, y_te, args_for_score))
            except Exception as e:
                current_metrics_tmp['recal_te_check_controlled'] = float('nan')
                raise e
            print(f"recal check_loss time: {time.time() - start_time:.2f} seconds")
            start_time = time.time()
            print("start recal mean_variance")
            try:
                current_metrics_tmp['recal_te_variance_controlled'] = float(mean_variance(controlled_model_ens, x_te, y_te, args_for_score))
            except Exception as e:
                current_metrics_tmp['recal_te_variance_controlled'] = float('nan')
                raise e
            print(f"recal mean_variance time: {time.time() - start_time:.2f} seconds")
        metrics_controlled.append(current_metrics_tmp)
        i += 1
    # Compute marginal sharpness of the target variable
    # va_marginal_sharpness = compute_marginal_sharpness(y_va, y_range)
    # te_marginal_sharpness = compute_marginal_sharpness(y_te, y_range)

    # Unpack metrics from the list of dictionaries into lists of metrics
    def dictlist_to_listdict(metrics_list, key):
        return [m[key] if m and key in m else None for m in metrics_list]
    
    save_dic = {}

    # Define keys for unpacking
    controlled_metric_keys = [
        'va_sharp_score_controlled', 'te_sharp_score_controlled', 'va_ece_controlled', 'te_ece_controlled',
        'va_variance_controlled', 'va_cali_score_controlled', 'va_obs_props_controlled', 'va_q_preds_controlled', 'va_g_cali_scores_controlled', 'va_scoring_rules_controlled', 'va_bag_nll_controlled', 'va_crps_controlled', 'va_mpiw_controlled', 'va_interval_controlled', 'va_check_controlled',
        'te_variance_controlled', 'te_cali_score_controlled', 'te_obs_props_controlled', 'te_q_preds_controlled', 'te_g_cali_scores_controlled', 'te_scoring_rules_controlled', 'te_bag_nll_controlled', 'te_crps_controlled', 'te_mpiw_controlled', 'te_interval_controlled', 'te_check_controlled',

        'recal_va_sharp_score_controlled', 'recal_te_sharp_score_controlled', 'recal_va_ece_controlled', 'recal_te_ece_controlled',
        'recal_va_variance_controlled', 'recal_va_cali_score_controlled', 'recal_va_obs_props_controlled', 'recal_va_q_preds_controlled', 'recal_va_g_cali_scores_controlled', 'recal_va_scoring_rules_controlled', 'recal_va_bag_nll_controlled', 'recal_va_crps_controlled', 'recal_va_mpiw_controlled', 'recal_va_interval_controlled', 'recal_va_check_controlled',
        'recal_te_variance_controlled', 'recal_te_cali_score_controlled', 'recal_te_obs_props_controlled', 'recal_te_q_preds_controlled', 'recal_te_g_cali_scores_controlled', 'recal_te_scoring_rules_controlled', 'recal_te_bag_nll_controlled', 'recal_te_crps_controlled', 'recal_te_mpiw_controlled', 'recal_te_interval_controlled', 'recal_te_check_controlled',
    ]

    # Create lists of metrics in the local scope for saving
    for list_name in controlled_metric_keys:
        if len(metrics_controlled) == 0 or list_name not in metrics_controlled[0]:
            save_dic[list_name] = [None for _ in range(len(metrics_controlled))]
        else:
            save_dic[list_name] = dictlist_to_listdict(metrics_controlled, list_name)
    
    save_dic['va_exp_props_controlled'] = [torch.linspace(-2.0, 3.0, 501) for _ in range(len(metrics_controlled))]
    save_dic['te_exp_props_controlled'] = [torch.linspace(0.01, 0.99, 99) for _ in range(len(metrics_controlled))]
    if args.recal:
        save_dic['recal_exp_props_controlled'] = [torch.linspace(0.01, 0.99, 99) for _ in range(len(metrics_controlled))]

    save_var_names = [
        "args", "va_marginal_sharpness", "te_marginal_sharpness",

        "tr_loss_list", "va_loss_list", "te_loss_list",
        "va_sharp_list", "va_ece_list", "va_bag_nll_list", "va_crps_list", "va_mpiw_list", "va_interval_list", "va_check_list",

        "va_sharp_score", "te_sharp_score", "va_ece", "te_ece",

        "va_cali_score", "va_exp_props", "va_obs_props", "va_q_preds", "va_bag_nll", "va_crps", "va_mpiw", "va_interval", "va_check", "va_variance", "va_g_cali_scores", "va_scoring_rules", 
        "te_cali_score", "te_exp_props", "te_obs_props", "te_q_preds", "te_bag_nll", "te_crps", "te_mpiw", "te_interval", "te_check", "te_variance", "te_g_cali_scores", "te_scoring_rules",

        "recal_exp_props",
        "recal_va_sharp_score", "recal_te_sharp_score", "recal_va_ece", "recal_te_ece",

        "recal_va_cali_score", "recal_va_obs_props", "recal_va_q_preds", "recal_va_g_cali_scores", "recal_va_scoring_rules", "recal_va_bag_nll", "recal_va_crps", "recal_va_mpiw", "recal_va_interval", "recal_va_check", "recal_va_variance",
        "recal_te_cali_score", "recal_te_obs_props", "recal_te_q_preds", "recal_te_g_cali_scores", "recal_te_scoring_rules", "recal_te_bag_nll", "recal_te_crps", "recal_te_mpiw", "recal_te_interval", "recal_te_check", "recal_te_variance",
    ]
    
    current_locals = locals()
    for name in save_var_names:
        if name in current_locals:
            save_dic[name] = current_locals[name]
        else:
            # print(f"Warning: Variable '{name}' not found in locals for saving.")
            continue

    with open(save_file_name, "wb") as pf:
        pkl.dump(save_dic, pf)
    print(f"Results saved to {save_file_name}")

    # restore stdout/stderr and close the log file
    sys.stdout = old_stdout
    sys.stderr = old_stderr
    log_f.close()<|MERGE_RESOLUTION|>--- conflicted
+++ resolved
@@ -403,15 +403,10 @@
     # with open(tqdm_out_path, 'a', buffering=1) as tqdm_out:
     import time
     i = 0
-<<<<<<< HEAD
-    # replace tqdm.tqdm(models_controlled) with file-targeted tqdm
-    for controlled_model_ens in tqdm.tqdm(models_controlled, file=log_f):
-=======
     # import utils.q_model_ens as q_model_ens
     # q_model_ens.enable_cache = True
     for controlled_model_ens in tqdm.tqdm(models_controlled):
     # with torch.no_grad():
->>>>>>> 585eff0a
         current_metrics_tmp = {}
         current_metrics_tmp['model_controlled'] = controlled_model_ens
         controlled_model_ens.use_device(testing_device)
