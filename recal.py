import torch
from sklearn.isotonic import IsotonicRegression
from utils.misc_utils import get_q_idx


def iso_recal(exp_props, obs_props):
    exp_props = exp_props.flatten()
    obs_props = obs_props.flatten()
    min_obs = torch.min(obs_props)
    max_obs = torch.max(obs_props)

    iso_model = IsotonicRegression(increasing=True, out_of_bounds="clip")
    try:
        assert torch.min(obs_props) == 0.0
        assert torch.max(obs_props) == 1.0
    except:
        # print("Obs props not ideal: from {} to {}".format(min_obs, max_obs))
        pass
    # just need observed prop values between 0 and 1
    # problematic if min_obs_p > 0 and max_obs_p < 1

    exp_0_idx = get_q_idx(exp_props, 0.0)
    exp_1_idx = get_q_idx(exp_props, 1.0)
    within_01 = obs_props[exp_0_idx : exp_1_idx + 1]

    beg_idx, end_idx = None, None
    # handle beg_idx
    min_obs_below = torch.min(obs_props[:exp_0_idx])
    min_obs_within = torch.min(within_01)
    if min_obs_below < min_obs_within:
        i = exp_0_idx - 1
        while i and obs_props[i] > min_obs_below:
            i -= 1
        beg_idx = i
    elif torch.sum((within_01 == min_obs_within).float()) > 1:
        # multiple minima in within_01 ==> get last min idx
        i = exp_1_idx - 1
        while i  and obs_props[i] < max_obs_within:
            i -= 1
        beg_idx = i
    elif torch.sum((within_01 == min_obs_within).float()) == 1:
        beg_idx = torch.argmin(within_01) + exp_0_idx
    else:
        import pudb

        pudb.set_trace()

    # handle end_idx
    max_obs_above = torch.max(obs_props[exp_1_idx + 1 :])
    max_obs_within = torch.max(within_01)
    if max_obs_above > max_obs_within:
        i = exp_1_idx + 1
        while i < len(obs_props) and obs_props[i] < max_obs_above:
            i += 1
        end_idx = i + 1
    elif torch.sum((within_01 == max_obs_within).float()) > 1:
        # multiple minima in within_01 ==> get last min idx
        i = beg_idx
<<<<<<< HEAD
        # while obs_props[i] < max_obs_within:
=======
>>>>>>> 8cba5114
        while i < len(obs_props) and obs_props[i] < max_obs_within:
            i += 1
        end_idx = i + 1
    elif torch.sum((within_01 == max_obs_within).float()) == 1:
        end_idx = exp_0_idx + torch.argmax(within_01) + 1
    else:
        import pudb

        pudb.set_trace()

    assert end_idx > beg_idx

    # min_idx = torch.argmin(obs_props)
    # last_idx = obs_props.size(0)
    # beg_idx, end_idx = None, None
    #
    # for idx in range(min_idx, last_idx):
    #     if obs_props[idx] >= 0.0:
    #         if beg_idx is None:
    #             beg_idx = idx
    #     if obs_props[idx] >= 1.0:
    #         if end_idx is None:
    #             end_idx = idx+1
    # # if beg_idx is None:
    # #     beg_idx = 0
    # # if end_idx is None:
    # #     end_idx = obs_props.size(0)
    # print(beg_idx, end_idx)

    filtered_obs_props = obs_props[beg_idx:end_idx]
    filtered_exp_props = exp_props[beg_idx:end_idx]

    iso_model = iso_model.fit(filtered_obs_props.cpu(), filtered_exp_props.cpu())

    return iso_model


if __name__ == "__main__":
    exp = torch.linspace(-0.5, 1.5, 200)
    from copy import deepcopy

    obs = deepcopy(exp)
    obs[:80] = 0
    obs[-80:] = 1

    iso_recal(exp, obs)<|MERGE_RESOLUTION|>--- conflicted
+++ resolved
@@ -56,10 +56,7 @@
     elif torch.sum((within_01 == max_obs_within).float()) > 1:
         # multiple minima in within_01 ==> get last min idx
         i = beg_idx
-<<<<<<< HEAD
         # while obs_props[i] < max_obs_within:
-=======
->>>>>>> 8cba5114
         while i < len(obs_props) and obs_props[i] < max_obs_within:
             i += 1
         end_idx = i + 1
