import subprocess
from typing import Dict, List, Optional
from plots.plot_metrics import plot_training_stats, compare_ece_sharpness, calibration_plot, plot_ece_sharpness, overlap_ece_sharpness
from plots.plot_utils import load_pickle
import os

def dict_to_cli_args(kwargs: Dict) -> List[str]:
	"""
	Convert a dict of key->value to a list of CLI arguments.
	Example: {"loss_fn":"batch_qr", "num_ens":2} -> ["--loss_fn","batch_qr","--num_ens","2"]
	Booleans are treated as flags when True, omitted when False or None.
	"""
	args = []
	for k, v in kwargs.items():
		if v is None:
			continue
		key = f"--{k}"
		if isinstance(v, bool):
			if v:
				args.append(key)
			# skip False
		elif isinstance(v, (list, tuple)):
			# repeat flag for each element
			for el in v:
				args.extend([key, str(el)])
		else:
			args.extend([key, str(v)])
	return args


def _query_nvidia_smi() -> Optional[str]:
	"""Return raw nvidia-smi query output or None if command not available."""
	try:
		out = subprocess.check_output([
			"nvidia-smi",
			"--query-gpu=index,memory.free",
			"--format=csv,noheader,nounits"
		], stderr=subprocess.DEVNULL)
		return out.decode("utf-8")
	except Exception:
		return None


def parse_nvidia_smi_output(output: str) -> List[dict]:
	"""
	Parse lines like "0, 12345" into list of dicts: [{"index":0,"memory.free":12345}, ...]
	"""
	res = []
	for line in output.strip().splitlines():
		if not line.strip():
			continue
		parts = [p.strip() for p in line.split(",")]
		if len(parts) < 2:
			continue
		try:
			idx = int(parts[0])
			mem = int(parts[1])
			res.append({"index": idx, "memory.free": mem})
		except ValueError:
			continue
	return res


def find_available_gpus(min_free_mb: int = 1000, choices=None) -> List[int]:
	"""
	Return list of GPU indices that have at least min_free_mb free memory.
	If nvidia-smi is not available, returns empty list.
	"""
	out = _query_nvidia_smi()
	if out is None:
		return []
	infos = parse_nvidia_smi_output(out)
	available = [info["index"] for info in infos if info["memory.free"] >= min_free_mb and (choices is None or info["index"] in choices)]
	return available


_last_gpu_idx = -1
def pick_free_gpu_round_robin(min_free_mb: int = 1000, choices=None) -> Optional[int]:
	"""
	Pick and return a GPU index with at least min_free_mb free memory in round-robin order.
	Returns None if none available.
	"""
	global _last_gpu_idx
	available = find_available_gpus(min_free_mb=min_free_mb, choices=choices)
	if not available:
		return None
	available_sorted = sorted(available)
	if _last_gpu_idx not in available_sorted:
		# start from the first available if last used is not available
		_next_idx = 0
	else:
		_next_idx = (available_sorted.index(_last_gpu_idx) + 1) % len(available_sorted)
	selected = available_sorted[_next_idx]
	_last_gpu_idx = selected
	return selected

RESULT_BASE = os.path.join(os.environ["SCRATCH"], "results")

DEFAULT_VALUE = {
    "num_ens": 1,
    "nl": 2,
    "hs": 64,
    "batch_norm": 0,
    "layer_norm": 0,
    "dropout": 0.0,
    "activation": "relu",
}

TEST_HYPERPARAMS = {
    "skip_existing": [0],
    "data": ["boston", "yacht"],
    "lr": [1e-3],
    "bs": [64],
    "batch_norm": [0],
    "layer_norm": [0],
    "dropout": [0.0],
    "num_ens": [1],
    "boot": [0],
    "nl": [1],
    "hs": [32],
    "residual": [1],
    "seed": [0],
    "loss": ["batch_int", "batch_qr", "batch_int"],
	"num_ep": [5],
}

FULL_HYPERPARAMS = {
    "skip_existing": [1],
    "data": ["protein", "boston", "concrete", "energy", "kin8nm", "naval", "power", "wine", "yacht",
			 "diamonds", "facebook", "elevator", "fusion"],
    "lr": [1e-3],
    "bs": [64],
    "batch_norm": [0],
    "layer_norm": [0],
    "dropout": [0.0],
    "num_ens": [1],
    "boot": [0],
    "nl": [8, 2, 1, 4],
    "hs": [256, 64, 32, 128],
    "residual": [1],
    "seed": [0, 1, 2],
    "loss": ["maqr", "batch_qr", "batch_int", "batch_cal"],
}


PROTEIN_HYPERPARAMS = {
    "skip_existing": [1],
    "data": ["protein"],
    "lr": [1e-3],
    "bs": [64],
    "batch_norm": [0],
    "layer_norm": [0],
    "dropout": [0.0],
    "num_ens": [1],
    "boot": [0],
    "nl": [8, 2, 1, 4],
    "hs": [256, 64, 32, 128],
    "residual": [1],
    "seed": [0, 1],
    "loss": ["calipso", "maqr", "batch_qr", "batch_int", "batch_cal"],
}

<<<<<<< HEAD
ELEVATOR_HYPERPARAMS = {
=======
QRT_HYPERPERAMS = {
	"skip_existing": [1],
    "data": ["facebook", "fusion"],
    "lr": [1e-3],
    "bs": [64],
    "batch_norm": [0],
    "layer_norm": [0],
    "dropout": [0.0],
    "num_ens": [1],
    "boot": [0],
    "nl": [8],
    "hs": [256],
    "residual": [1],
    "seed": [0, 1, 2],
    "loss": ["batch_QRT"],
}

QRT2_HYPERPERAMS = {
	"skip_existing": [1],
    "data": ["fusion"],
    "lr": [1e-3],
    "bs": [64],
    "batch_norm": [0],
    "layer_norm": [0],
    "dropout": [0.0],
    "num_ens": [1],
    "boot": [0],
    "nl": [8, 2, 1, 4],
    "hs": [256, 64, 32, 128],
    "residual": [1],
    "seed": [0, 1, 2],
    "loss": ["batch_QRT"],
}

QRTC_HYPERPERAMS = {
	"skip_existing": [1],
    "data": ["boston", "concrete", "energy", "kin8nm", "naval", "power", "wine", "yacht"],
    "lr": [1e-3],
    "bs": [64],
    "batch_norm": [0],
    "layer_norm": [0],
    "dropout": [0.0],
    "num_ens": [1],
    "boot": [0],
    "nl": [8, 2, 1, 4],
    "hs": [256, 64, 32, 128],
    "residual": [1],
    "seed": [0, 1, 2, 3, 4],
    "loss": ["batch_QRTC"],
}

# QRT_HYPERPERAMS = {
# 	"skip_existing": [1],
#     "data": ["protein", "boston", "concrete", "energy", "kin8nm", "naval", "power", "wine", "yacht",
# 			 "diamonds", "facebook", "elevator", "fusion"],
#     "lr": [1e-3],
#     "bs": [64],
#     "batch_norm": [0],
#     "layer_norm": [0],
#     "dropout": [0.0],
#     "num_ens": [1],
#     "boot": [0],
#     "nl": [8, 2, 1, 4],
#     "hs": [256, 64, 32, 128],
#     "residual": [1],
#     "seed": [0, 1, 2, 3, 4],
#     "loss": ["batch_QRT"],
# }

LOAD1_HYPERPARAMS = {
>>>>>>> 7465a6ab
    "skip_existing": [1],
    "data": ["elevator"],
    "lr": [1e-3],
    "bs": [64],
    "batch_norm": [0],
    "layer_norm": [0],
    "dropout": [0.0],
    "num_ens": [1],
    "boot": [0],
    "residual": [1],
    "seed": [0, 1],
    "loss": ["calipso", "batch_cal", "batch_qr", "maqr", "batch_int"],
    "nl": [8, 2, 1, 4],
    "hs": [256, 64, 32, 128],
}

# gpu28
ELEVATOR1_HYPERPARAMS = {
    "skip_existing": [1],
    "data": ["elevator"],
    "lr": [1e-3],
    "bs": [64],
    "batch_norm": [0],
    "layer_norm": [0],
    "dropout": [0.0],
    "num_ens": [1],
    "boot": [0],
    "residual": [1],
    "seed": [0, 1],
    "loss": ["calipso", "batch_cal", "batch_qr", "maqr", "batch_int"],
    "nl": [8],
    "hs": [256],
}

# gpu24
ELEVATOR2_HYPERPARAMS = {
    "skip_existing": [1],
    "data": ["elevator"],
    "lr": [1e-3],
    "bs": [64],
    "batch_norm": [0],
    "layer_norm": [0],
    "dropout": [0.0],
    "num_ens": [1],
    "boot": [0],
    "residual": [1],
    "seed": [0, 1],
    "loss": ["calipso"],
    "nl": [4, 2, 1],
    "hs": [128, 64, 32],
}

ELEVATOR21_HYPERPARAMS = {
	"skip_existing": [1],
    "data": ["elevator"],
    "lr": [1e-3],
    "bs": [64],
    "batch_norm": [0],
    "layer_norm": [0],
    "dropout": [0.0],
    "num_ens": [1],
    "boot": [0],
    "residual": [1],
    "seed": [0, 1],
    "loss": ["calipso"],
    "nl": [4],
    "hs": [128],
}

ELEVATOR22_HYPERPARAMS = {
	"skip_existing": [1],
    "data": ["elevator"],
    "lr": [1e-3],
    "bs": [64],
    "batch_norm": [0],
    "layer_norm": [0],
    "dropout": [0.0],
    "num_ens": [1],
    "boot": [0],
    "residual": [1],
    "seed": [0, 1],
    "loss": ["calipso"],
    "nl": [1, 2],
    "hs": [32, 64],
}

FUSION_HYPERPARAMS = {
    "skip_existing": [1],
    "data": ["fusion"],
    "lr": [1e-3],
    "bs": [64],
    "batch_norm": [0],
    "layer_norm": [0],
    "dropout": [0.0],
    "num_ens": [1],
    "boot": [0],
    "residual": [1],
    "seed": [0, 1],
    "loss": ["calipso", "batch_cal"],
    "nl": [8, 2, 1, 4],
    "hs": [256, 64, 32, 128],
}

# gpu29
FUSION1_HYPERPARAMS = {
    "skip_existing": [1],
    "data": ["fusion"],
    "lr": [1e-3],
    "bs": [64],
    "batch_norm": [0],
    "layer_norm": [0],
    "dropout": [0.0],
    "num_ens": [1],
    "boot": [0],
    "residual": [1],
    "seed": [0, 1],
    "loss": ["calipso", "batch_cal", "batch_qr", "maqr", "batch_int"],
    "nl": [8],
    "hs": [256],
}

# gpu26
FUSION2_HYPERPARAMS = {
    "skip_existing": [1],
    "data": ["fusion"],
    "lr": [1e-3],
    "bs": [64],
    "batch_norm": [0],
    "layer_norm": [0],
    "dropout": [0.0],
    "num_ens": [1],
    "boot": [0],
    "residual": [1],
    "seed": [0, 1],
    "loss": ["calipso", "batch_cal", "batch_qr", "maqr", "batch_int"],
    "nl": [1, 2, 4],
    "hs": [32, 64, 128],
}


FUSION21_HYPERPARAMS = {
    "skip_existing": [1],
    "data": ["fusion"],
    "lr": [1e-3],
    "bs": [64],
    "batch_norm": [0],
    "layer_norm": [0],
    "dropout": [0.0],
    "num_ens": [1],
    "boot": [0],
    "residual": [1],
    "seed": [0, 1],
    "loss": ["calipso", "batch_cal", "batch_qr", "maqr", "batch_int"],
    "nl": [4],
    "hs": [128],
}

FUSION22_HYPERPARAMS = {
    "skip_existing": [1],
    "data": ["fusion"],
    "lr": [1e-3],
    "bs": [64],
    "batch_norm": [0],
    "layer_norm": [0],
    "dropout": [0.0],
    "num_ens": [1],
    "boot": [0],
    "residual": [1],
    "seed": [0, 1],
    "loss": ["calipso", "batch_cal", "batch_qr", "maqr", "batch_int"],
    "nl": [1, 2],
    "hs": [32, 64],
}

# gpu29
FACEBOOK_HYPERPARAMS = {
    "skip_existing": [1],
    "data": ["facebook"],
    "lr": [1e-3],
    "bs": [64],
    "batch_norm": [0],
    "layer_norm": [0],
    "dropout": [0.0],
    "num_ens": [1],
    "boot": [0],
    "nl": [1, 2, 4, 8],
    "hs": [32, 64, 128, 256],
    "residual": [1],
    "seed": [0, 1],
    "loss": ["calipso"]
}

FACEBOOK1_HYPERPARAMS = {
    "skip_existing": [1],
    "data": ["facebook"],
    "lr": [1e-3],
    "bs": [64],
    "batch_norm": [0],
    "layer_norm": [0],
    "dropout": [0.0],
    "num_ens": [1],
    "boot": [0],
    "nl": [8, 1],
    "hs": [256, 32],
    "residual": [1],
    "seed": [0, 1],
    "loss": ["calipso"]
}

FACEBOOK2_HYPERPARAMS = {
    "skip_existing": [1],
    "data": ["facebook"],
    "lr": [1e-3],
    "bs": [64],
    "batch_norm": [0],
    "layer_norm": [0],
    "dropout": [0.0],
    "num_ens": [1],
    "boot": [0],
    "nl": [2, 4],
    "hs": [64, 128],
    "residual": [1],
    "seed": [0, 1],
    "loss": ["calipso"]
}

FUSIONELEVATOR_HYPERPARAMS = {
    "skip_existing": [1],
    "lr": [1e-3],
    "bs": [64],
    "batch_norm": [0],
    "layer_norm": [0],
    "dropout": [0.0],
    "num_ens": [1],
    "boot": [0],
    "residual": [1],
    "seed": [0, 1],
    # "loss": ["calipso", "batch_int", "batch_cal", "batch_qr", "maqr"],
    "loss": ["batch_int", "batch_qr", "maqr"],
    "nl": [8, 4, 2, 1],
    "hs": [256, 128, 64, 32],
    "data": ["fusion", "elevator"],
}

SEED_HYPERPARAMS = {
    "skip_existing": [1],
    "data": ["facebook", "elevator", "boston", "concrete", "energy", "kin8nm", "naval", "power", "wine", "yacht",
			 "diamonds", "fusion", "protein"],
    "lr": [1e-3],
    "bs": [64],
    "batch_norm": [0],
    "layer_norm": [0],
    "dropout": [0.0],
    "num_ens": [1],
    "boot": [0],
    "residual": [1],
    "seed": [4, 5],
    "loss": ["batch_qr", "batch_int", "batch_cal"],
    "nl": [8, 2, 1, 4],
    "hs": [256, 64, 32, 128],
}

FUSIONFACEBOOK1_HYPERPARAMS = {
    "skip_existing": [1],
    "data": ["fusion", "facebook"],
    "lr": [1e-3],
    "bs": [64],
    "batch_norm": [0],
    "layer_norm": [0],
    "dropout": [0.0],
    "num_ens": [1],
    "boot": [0],
    "nl": [8],
    "hs": [256],
    "residual": [1],
    "seed": [0, 1],
    "loss": ["calipso"]
}

NL_HS_COMBINATIONS = [
	(1, 32),
	(2, 64),
	(4, 128),
	(8, 256),
]

HYPERPARAMS = {
	"TEST": TEST_HYPERPARAMS,
	"FULL": FULL_HYPERPARAMS,
<<<<<<< HEAD
    "PROTEIN": PROTEIN_HYPERPARAMS,
    "ELEVATOR": ELEVATOR_HYPERPARAMS,
    "FUSION": FUSION_HYPERPARAMS,
    "FACEBOOK": FACEBOOK_HYPERPARAMS,
    "FACEBOOK1": FACEBOOK1_HYPERPARAMS,
    "FACEBOOK2": FACEBOOK2_HYPERPARAMS,
    "ELEVATOR1": ELEVATOR1_HYPERPARAMS,
    "ELEVATOR2": ELEVATOR2_HYPERPARAMS,
    "FUSION1": FUSION1_HYPERPARAMS,
    "FUSION2": FUSION2_HYPERPARAMS,
    "FUSION21": FUSION21_HYPERPARAMS,
    "FUSION22": FUSION22_HYPERPARAMS,
    "FUSIONELEVATOR": FUSIONELEVATOR_HYPERPARAMS,
    "FUSIONFACEBOOK1": FUSIONFACEBOOK1_HYPERPARAMS,
    "SEED": SEED_HYPERPARAMS,
=======
	"LOAD1": LOAD1_HYPERPARAMS,
	"LOAD2": LOAD2_HYPERPARAMS,
	"PRERUN": PRERUN_HYPERPARAMS,
	"CALIPSO": CALIPSO_HYPERPARAMS,
	"CALIPSO2": CALIPSO2_HYPERPARAMS,
    "CALIPSOREVERSE": CALIPSOREVERSE_HYPERPARAMS,
	"QRT": QRT_HYPERPERAMS, 
	"QRT2": QRT2_HYPERPERAMS, 
	"QRTC": QRTC_HYPERPERAMS
>>>>>>> 7465a6ab
}

def get_one_hot_param(inputs: dict, default_value_dict: dict) -> Optional[str]:
    """
    Return the one-hot parameter if the job configuration is one-hot, else None.
    Special case: if both 'nl' and 'hs' are non-defaults, check if the combination is valid.
    """
    # collect non-default keys
    non_default_keys = [
        k for k, v in inputs.items()
        if k in default_value_dict and v != default_value_dict[k]
    ]

    if len(non_default_keys) == 0:
        return "default"

    if len(non_default_keys) == 1:
        k = non_default_keys[0]
        return f"{k}-{inputs[k]}"

    if len(non_default_keys) == 2 and set(non_default_keys) == {"nl", "hs"}:
        nl_val, hs_val = inputs["nl"], inputs["hs"]
        if (nl_val, hs_val) in NL_HS_COMBINATIONS:  # You’d need to implement this
            return f"nl-{nl_val}_hs-{hs_val}"
        return None

    return None


def generate_plots_for_pickle(pkl_path: str, out_parent_dir: str):
    base = os.path.basename(pkl_path)
    name = base[:-4] if base.lower().endswith(".pkl") else base
    outdir = os.path.join(out_parent_dir, name)
    os.makedirs(outdir, exist_ok=True)

    data = load_pickle(pkl_path)
    plot_training_stats(data, outpath=os.path.join(outdir, "training_stats.png"))
    # compare_ece_sharpness(data, outpath=os.path.join(outdir, "ece_sharpness_comparison.png"))
    # calibration_plot(data, outpath=os.path.join(outdir, "calibration_plot.png"))
    plot_ece_sharpness(data, outpath=os.path.join(outdir, "ece_sharpness_curve.png"))

def generate_overlap_plot(current_pkl_path: str, current_baseline_name: str, baseline_names: List[str], out_parent_dir: str, file_name: str):
	os.makedirs(out_parent_dir, exist_ok=True)

	pkl_paths = [current_pkl_path.replace(current_baseline_name, bname) for bname in baseline_names]
	if not all(os.path.exists(p) for p in pkl_paths):
		return False
	datas = [load_pickle(p) for p in pkl_paths]
	overlap_ece_sharpness(datas, baseline_names, outpath=os.path.join(out_parent_dir, file_name))
	return True

def fix_inputs(inputs: Dict) -> Dict:
	"""
	Fix and return a new inputs dict with consistent settings.
	For example, if num_ens=1, set boot=0.
	"""
	new_inputs = inputs.copy()
	if inputs["num_ens"] == 1:
		new_inputs["boot"] = 0
	if inputs["loss"] == "maqr":
		new_inputs["num_ep"] = 25
		new_inputs["wait"] = 5
	else:
		new_inputs["num_ep"] = 1000
		new_inputs["wait"] = 200
	if inputs["loss"] == "calipso":
		new_inputs["num_ep"] = 100
		new_inputs["wait"] = 20
	
	return new_inputs

def invalid_inputs(inputs: Dict) -> bool:
	"""
	Return True if the job configuration should be skipped based on constraints.
	"""
	if inputs["batch_norm"] == 1 and inputs["layer_norm"] == 1:
		return True
	if inputs["num_ens"] == 1 and inputs["boot"] == 1:
		return True
	if (inputs["nl"], inputs["hs"]) not in NL_HS_COMBINATIONS:
		return True
	return False<|MERGE_RESOLUTION|>--- conflicted
+++ resolved
@@ -142,27 +142,6 @@
     "loss": ["maqr", "batch_qr", "batch_int", "batch_cal"],
 }
 
-
-PROTEIN_HYPERPARAMS = {
-    "skip_existing": [1],
-    "data": ["protein"],
-    "lr": [1e-3],
-    "bs": [64],
-    "batch_norm": [0],
-    "layer_norm": [0],
-    "dropout": [0.0],
-    "num_ens": [1],
-    "boot": [0],
-    "nl": [8, 2, 1, 4],
-    "hs": [256, 64, 32, 128],
-    "residual": [1],
-    "seed": [0, 1],
-    "loss": ["calipso", "maqr", "batch_qr", "batch_int", "batch_cal"],
-}
-
-<<<<<<< HEAD
-ELEVATOR_HYPERPARAMS = {
-=======
 QRT_HYPERPERAMS = {
 	"skip_existing": [1],
     "data": ["facebook", "fusion"],
@@ -233,7 +212,23 @@
 # }
 
 LOAD1_HYPERPARAMS = {
->>>>>>> 7465a6ab
+    "skip_existing": [1],
+    "data": ["protein"],
+    "lr": [1e-3],
+    "bs": [64],
+    "batch_norm": [0],
+    "layer_norm": [0],
+    "dropout": [0.0],
+    "num_ens": [1],
+    "boot": [0],
+    "nl": [8, 2, 1, 4],
+    "hs": [256, 64, 32, 128],
+    "residual": [1],
+    "seed": [0, 1],
+    "loss": ["calipso", "maqr", "batch_qr", "batch_int", "batch_cal"],
+}
+
+ELEVATOR_HYPERPARAMS = {
     "skip_existing": [1],
     "data": ["elevator"],
     "lr": [1e-3],
@@ -523,8 +518,6 @@
 HYPERPARAMS = {
 	"TEST": TEST_HYPERPARAMS,
 	"FULL": FULL_HYPERPARAMS,
-<<<<<<< HEAD
-    "PROTEIN": PROTEIN_HYPERPARAMS,
     "ELEVATOR": ELEVATOR_HYPERPARAMS,
     "FUSION": FUSION_HYPERPARAMS,
     "FACEBOOK": FACEBOOK_HYPERPARAMS,
@@ -539,17 +532,10 @@
     "FUSIONELEVATOR": FUSIONELEVATOR_HYPERPARAMS,
     "FUSIONFACEBOOK1": FUSIONFACEBOOK1_HYPERPARAMS,
     "SEED": SEED_HYPERPARAMS,
-=======
 	"LOAD1": LOAD1_HYPERPARAMS,
-	"LOAD2": LOAD2_HYPERPARAMS,
-	"PRERUN": PRERUN_HYPERPARAMS,
-	"CALIPSO": CALIPSO_HYPERPARAMS,
-	"CALIPSO2": CALIPSO2_HYPERPARAMS,
-    "CALIPSOREVERSE": CALIPSOREVERSE_HYPERPARAMS,
 	"QRT": QRT_HYPERPERAMS, 
 	"QRT2": QRT2_HYPERPERAMS, 
 	"QRTC": QRTC_HYPERPERAMS
->>>>>>> 7465a6ab
 }
 
 def get_one_hot_param(inputs: dict, default_value_dict: dict) -> Optional[str]:
